--- conflicted
+++ resolved
@@ -125,10 +125,7 @@
         assert (to_k.bias is None) == (to_v.bias is None)
         assert to_k.weight.shape == to_v.weight.shape
 
-<<<<<<< HEAD
-=======
-
->>>>>>> e08e01eb
+
 class xFuserAttentionProcessorRegister:
     _XFUSER_ATTENTION_PROCESSOR_MAPPING = {}
 
